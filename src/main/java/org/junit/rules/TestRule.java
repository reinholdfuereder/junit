--- conflicted
+++ resolved
@@ -17,14 +17,9 @@
  * 
  * The default JUnit test runners for suites and
  * individual test cases recognize {@link TestRule}s introduced in two different
-<<<<<<< HEAD
  * ways.  {@link org.junit.Rule} annotates method-level 
  * {@link TestRule}s, and {@link org.junit.ClassRule} 
  * annotates class-level {@link TestRule}s.  See javadoc for those annotations
-=======
- * ways.  {@link Rule} annotates method-level {@link TestRule}s, and {@link ClassRule} 
- * annotates class-level {@link TestRule}s.  See the Javadoc for those annotations
->>>>>>> bed58a57
  * for more information.
  *
  * Multiple {@link TestRule}s can be applied to a test or suite execution. The
