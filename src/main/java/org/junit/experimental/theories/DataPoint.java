--- conflicted
+++ resolved
@@ -52,8 +52,5 @@
 @Target({FIELD, METHOD})
 public @interface DataPoint {
     String[] value() default {};
-<<<<<<< HEAD
-=======
     Class<? extends Throwable>[] ignoredExceptions() default {};
->>>>>>> 38d91308
 }