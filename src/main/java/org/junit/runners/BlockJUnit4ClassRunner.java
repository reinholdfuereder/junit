package org.junit.runners;

import static org.junit.internal.runners.rules.RuleFieldValidator.RULE_METHOD_VALIDATOR;
import static org.junit.internal.runners.rules.RuleFieldValidator.RULE_VALIDATOR;

import java.util.List;

import org.junit.After;
import org.junit.Before;
import org.junit.Ignore;
import org.junit.Rule;
import org.junit.Test;
import org.junit.Test.None;
import org.junit.internal.runners.model.ReflectiveCallable;
import org.junit.internal.runners.statements.ExpectException;
import org.junit.internal.runners.statements.Fail;
import org.junit.internal.runners.statements.FailOnTimeout;
import org.junit.internal.runners.statements.InvokeMethod;
import org.junit.internal.runners.statements.RunAfters;
import org.junit.internal.runners.statements.RunBefores;
import org.junit.rules.RunRules;
import org.junit.rules.TestRule;
import org.junit.runner.Description;
import org.junit.runner.notification.RunNotifier;
import org.junit.runners.model.FrameworkMethod;
import org.junit.runners.model.InitializationError;
import org.junit.runners.model.MultipleFailureException;
import org.junit.runners.model.Statement;

/**
 * Implements the JUnit 4 standard test case class model, as defined by the
 * annotations in the org.junit package. Many users will never notice this
 * class: it is now the default test class runner, but it should have exactly
 * the same behavior as the old test class runner ({@code JUnit4ClassRunner}).
 *
 * BlockJUnit4ClassRunner has advantages for writers of custom JUnit runners
 * that are slight changes to the default behavior, however:
 *
 * <ul>
 * <li>It has a much simpler implementation based on {@link Statement}s,
 * allowing new operations to be inserted into the appropriate point in the
 * execution flow.
 *
 * <li>It is published, and extension and reuse are encouraged, whereas {@code
 * JUnit4ClassRunner} was in an internal package, and is now deprecated.
 * </ul>
 *
 * @since 4.5
 */
public class BlockJUnit4ClassRunner extends ParentRunner<FrameworkMethod> {
<<<<<<< HEAD
	/**
	 * Creates a BlockJUnit4ClassRunner to run {@code klass}
	 * 
	 * @throws InitializationError
	 *             if the test class is malformed.
	 */
	public BlockJUnit4ClassRunner(Class<?> klass) throws InitializationError {
		super(klass);
	}

	//
	// Implementation of ParentRunner
	// 

	@Override
	protected void runChild(final FrameworkMethod method, RunNotifier notifier) {
		Description description= describeChild(method);
		if (method.getAnnotation(Ignore.class) != null) {
			notifier.fireTestIgnored(description);
		} else {
			runLeaf(methodBlock(method), description, notifier);
		}
	}

	@Override
	protected Description describeChild(FrameworkMethod method) {
		return Description.createTestDescription(getTestClass().getJavaClass(),
				testName(method), method.getAnnotations());
	}

	@Override
	protected List<FrameworkMethod> getChildren() {
		return computeTestMethods();
	}

	//
	// Override in subclasses
	//

	/**
	 * Returns the methods that run tests. Default implementation returns all
	 * methods annotated with {@code @Test} on this class and superclasses that
	 * are not overridden.
	 */
	protected List<FrameworkMethod> computeTestMethods() {
		return getTestClass().getAnnotatedMethods(Test.class);
	}

	@Override
	protected void collectInitializationErrors(List<Throwable> errors) {
		super.collectInitializationErrors(errors);

		validateNoNonStaticInnerClass(errors);
		validateConstructor(errors);
		validateInstanceMethods(errors);
		validateFields(errors);
		validateMethods(errors);
	}

	protected void validateNoNonStaticInnerClass(List<Throwable> errors) {
		if (getTestClass().isANonStaticInnerClass()) {
			String gripe= "The inner class " + getTestClass().getName()
					+ " is not static.";
			errors.add(new Exception(gripe));
		}
	}

	/**
	 * Adds to {@code errors} if the test class has more than one constructor,
	 * or if the constructor takes parameters. Override if a subclass requires
	 * different validation rules.
	 */
	protected void validateConstructor(List<Throwable> errors) {
		validateOnlyOneConstructor(errors);
		validateZeroArgConstructor(errors);
	}

	/**
	 * Adds to {@code errors} if the test class has more than one constructor
	 * (do not override)
	 */
	protected void validateOnlyOneConstructor(List<Throwable> errors) {
		if (!hasOneConstructor()) {
			String gripe= "Test class should have exactly one public constructor";
			errors.add(new Exception(gripe));
		}
	}

	/**
	 * Adds to {@code errors} if the test class's single constructor takes
	 * parameters (do not override)
	 */
	protected void validateZeroArgConstructor(List<Throwable> errors) {
		if (!getTestClass().isANonStaticInnerClass()
				&& hasOneConstructor()
				&& (getTestClass().getOnlyConstructor().getParameterTypes().length != 0)) {
			String gripe= "Test class should have exactly one public zero-argument constructor";
			errors.add(new Exception(gripe));
		}
	}

	private boolean hasOneConstructor() {
		return getTestClass().getJavaClass().getConstructors().length == 1;
	}

	/**
	 * Adds to {@code errors} for each method annotated with {@code @Test},
	 * {@code @Before}, or {@code @After} that is not a public, void instance
	 * method with no arguments.
	 * 
	 * @deprecated unused API, will go away in future version
	 */
	@Deprecated
	protected void validateInstanceMethods(List<Throwable> errors) {
		validatePublicVoidNoArgMethods(After.class, false, errors);
		validatePublicVoidNoArgMethods(Before.class, false, errors);
		validateTestMethods(errors);

		if (computeTestMethods().size() == 0)
			errors.add(new Exception("No runnable methods"));
	}

	protected void validateFields(List<Throwable> errors) {
		RULE_VALIDATOR.validate(getTestClass(), errors);
	}

	private void validateMethods(List<Throwable> errors) {
		RULE_METHOD_VALIDATOR.validate(getTestClass(), errors);
	}

	/**
	 * Adds to {@code errors} for each method annotated with {@code @Test}that
	 * is not a public, void instance method with no arguments.
	 */
	protected void validateTestMethods(List<Throwable> errors) {
		validatePublicVoidNoArgMethods(Test.class, false, errors);
	}

	/**
	 * Returns a new fixture for running a test. Default implementation executes
	 * the test class's no-argument constructor (validation should have ensured
	 * one exists).
	 */
	protected Object createTest() throws Exception {
		return getTestClass().getOnlyConstructor().newInstance();
	}

	/**
	 * Returns the name that describes {@code method} for {@link Description}s.
	 * Default implementation is the method's name
	 */
	protected String testName(FrameworkMethod method) {
		return method.getName();
	}

	/**
	 * Returns a Statement that, when executed, either returns normally if
	 * {@code method} passes, or throws an exception if {@code method} fails.
	 * 
	 * Here is an outline of the default implementation:
	 * 
	 * <ul>
	 * <li>Invoke {@code method} on the result of {@code createTest()}, and
	 * throw any exceptions thrown by either operation.
	 * <li>HOWEVER, if {@code method}'s {@code @Test} annotation has the {@code
	 * expecting} attribute, return normally only if the previous step threw an
	 * exception of the correct type, and throw an exception otherwise.
	 * <li>HOWEVER, if {@code method}'s {@code @Test} annotation has the {@code
	 * timeout} attribute, throw an exception if the previous step takes more
	 * than the specified number of milliseconds.
	 * <li>ALWAYS run all non-overridden {@code @Before} methods on this class
	 * and superclasses before any of the previous steps; if any throws an
	 * Exception, stop execution and pass the exception on.
	 * <li>ALWAYS run all non-overridden {@code @After} methods on this class
	 * and superclasses after any of the previous steps; all After methods are
	 * always executed: exceptions thrown by previous steps are combined, if
	 * necessary, with exceptions from After methods into a
	 * {@link MultipleFailureException}.
	 * <li>ALWAYS allow {@code @Rule} fields to modify the execution of the
	 * above steps. A {@code Rule} may prevent all execution of the above steps,
	 * or add additional behavior before and after, or modify thrown exceptions.
	 * For more information, see {@link TestRule}
	 * </ul>
	 * 
	 * This can be overridden in subclasses, either by overriding this method,
	 * or the implementations creating each sub-statement.
	 */
	protected Statement methodBlock(FrameworkMethod method) {
		Object test;
		try {
			test= new ReflectiveCallable() {
				@Override
				protected Object runReflectiveCall() throws Throwable {
					return createTest();
				}
			}.run();
		} catch (Throwable e) {
			return new Fail(e);
		}

		Statement statement= methodInvoker(method, test);
		statement= possiblyExpectingExceptions(method, test, statement);
		statement= withPotentialTimeout(method, test, statement);
		statement= withBefores(method, test, statement);
		statement= withAfters(method, test, statement);
		statement= withRules(method, test, statement);
		return statement;
	}

	//
	// Statement builders
	//

	/**
	 * Returns a {@link Statement} that invokes {@code method} on {@code test}
	 */
	protected Statement methodInvoker(FrameworkMethod method, Object test) {
		return new InvokeMethod(method, test);
	}

	/**
	 * Returns a {@link Statement}: if {@code method}'s {@code @Test} annotation
	 * has the {@code expecting} attribute, return normally only if {@code next}
	 * throws an exception of the correct type, and throw an exception
	 * otherwise.
	 * 
	 * @deprecated Will be private soon: use Rules instead
	 */
	@Deprecated
	protected Statement possiblyExpectingExceptions(FrameworkMethod method,
			Object test, Statement next) {
		Test annotation= method.getAnnotation(Test.class);
		return expectsException(annotation) ? new ExpectException(next,
				getExpectedException(annotation)) : next;
	}

	/**
	 * Returns a {@link Statement}: if {@code method}'s {@code @Test} annotation
	 * has the {@code timeout} attribute, throw an exception if {@code next}
	 * takes more than the specified number of milliseconds.
	 * 
	 * @deprecated Will be private soon: use Rules instead
	 */
	@Deprecated
	protected Statement withPotentialTimeout(FrameworkMethod method,
			Object test, Statement next) {
		long timeout= getTimeout(method.getAnnotation(Test.class));
		return timeout > 0 ? new FailOnTimeout(next, timeout) : next;
	}

	/**
	 * Returns a {@link Statement}: run all non-overridden {@code @Before}
	 * methods on this class and superclasses before running {@code next}; if
	 * any throws an Exception, stop execution and pass the exception on.
	 * 
	 * @deprecated Will be private soon: use Rules instead
	 */
	@Deprecated
	protected Statement withBefores(FrameworkMethod method, Object target,
			Statement statement) {
		List<FrameworkMethod> befores= getTestClass().getAnnotatedMethods(
				Before.class);
		return befores.isEmpty() ? statement : new RunBefores(statement,
				befores, target);
	}

	/**
	 * Returns a {@link Statement}: run all non-overridden {@code @After}
	 * methods on this class and superclasses before running {@code next}; all
	 * After methods are always executed: exceptions thrown by previous steps
	 * are combined, if necessary, with exceptions from After methods into a
	 * {@link MultipleFailureException}.
	 * 
	 * @deprecated Will be private soon: use Rules instead
	 */
	@Deprecated
	protected Statement withAfters(FrameworkMethod method, Object target,
			Statement statement) {
		List<FrameworkMethod> afters= getTestClass().getAnnotatedMethods(
				After.class);
		return afters.isEmpty() ? statement : new RunAfters(statement, afters,
				target);
	}

	private Statement withRules(FrameworkMethod method, Object target,
			Statement statement) {
		List<TestRule> testRules= getTestRules(target);
		Statement result= statement;
		result= withMethodRules(method, testRules, target, result);
		result= withTestRules(method, testRules, result);
		
		return result;
	}

	private Statement withMethodRules(FrameworkMethod method, List<TestRule> testRules,
			Object target, Statement result) {
		for (org.junit.rules.MethodRule each : getMethodRules(target))
			if (! testRules.contains(each))
				result= each.apply(result, method, target);
		return result;
	}

	private List<org.junit.rules.MethodRule> getMethodRules(Object target) {
		return rules(target);
	}

	/**
	 * @param target
	 *            the test case instance
	 * @return a list of MethodRules that should be applied when executing this
	 *         test
	 */
	protected List<org.junit.rules.MethodRule> rules(Object target) {
		return getTestClass().getAnnotatedFieldValues(target, Rule.class,
				org.junit.rules.MethodRule.class);
	}

	/**
	 * Returns a {@link Statement}: apply all non-static {@link Value} fields
	 * annotated with {@link Rule}.
	 * @param method 
	 * @param testRules 
	 * @param statement The base statement
	 * @return a RunRules statement if any class-level {@link Rule}s are
	 *         found, or the base statement
	 */
	private Statement withTestRules(FrameworkMethod method, List<TestRule> testRules,
			Statement statement) {
		return testRules.isEmpty() ? statement :
			new RunRules(statement, testRules, describeChild(method));
	}

	/**
	 * @param target
	 *            the test case instance
	 * @return a list of TestRules that should be applied when executing this
	 *         test
	 */
	protected List<TestRule> getTestRules(Object target) {
		List<TestRule> result = getTestClass().getAnnotatedMethodValues(target,
				Rule.class, TestRule.class);
			
		result.addAll(getTestClass().getAnnotatedFieldValues(target,
				Rule.class, TestRule.class));

		return result;
	}
	
	private Class<? extends Throwable> getExpectedException(Test annotation) {
		if (annotation == null || annotation.expected() == None.class)
			return null;
		else
			return annotation.expected();
	}

	private boolean expectsException(Test annotation) {
		return getExpectedException(annotation) != null;
	}

	private long getTimeout(Test annotation) {
		if (annotation == null)
			return 0;
		return annotation.timeout();
	}
=======
    /**
     * Creates a BlockJUnit4ClassRunner to run {@code klass}
     *
     * @throws InitializationError if the test class is malformed.
     */
    public BlockJUnit4ClassRunner(Class<?> klass) throws InitializationError {
        super(klass);
    }

    //
    // Implementation of ParentRunner
    //

    @Override
    protected void runChild(final FrameworkMethod method, RunNotifier notifier) {
        Description description = describeChild(method);
        if (method.getAnnotation(Ignore.class) != null) {
            notifier.fireTestIgnored(description);
        } else {
            runLeaf(methodBlock(method), description, notifier);
        }
    }

    @Override
    protected Description describeChild(FrameworkMethod method) {
        return Description.createTestDescription(getTestClass().getJavaClass(),
                testName(method), method.getAnnotations());
    }

    @Override
    protected List<FrameworkMethod> getChildren() {
        return computeTestMethods();
    }

    //
    // Override in subclasses
    //

    /**
     * Returns the methods that run tests. Default implementation returns all
     * methods annotated with {@code @Test} on this class and superclasses that
     * are not overridden.
     */
    protected List<FrameworkMethod> computeTestMethods() {
        return getTestClass().getAnnotatedMethods(Test.class);
    }

    @Override
    protected void collectInitializationErrors(List<Throwable> errors) {
        super.collectInitializationErrors(errors);

        validateNoNonStaticInnerClass(errors);
        validateConstructor(errors);
        validateInstanceMethods(errors);
        validateFields(errors);
        validateMethods(errors);
    }

    protected void validateNoNonStaticInnerClass(List<Throwable> errors) {
        if (getTestClass().isANonStaticInnerClass()) {
            String gripe = "The inner class " + getTestClass().getName()
                    + " is not static.";
            errors.add(new Exception(gripe));
        }
    }

    /**
     * Adds to {@code errors} if the test class has more than one constructor,
     * or if the constructor takes parameters. Override if a subclass requires
     * different validation rules.
     */
    protected void validateConstructor(List<Throwable> errors) {
        validateOnlyOneConstructor(errors);
        validateZeroArgConstructor(errors);
    }

    /**
     * Adds to {@code errors} if the test class has more than one constructor
     * (do not override)
     */
    protected void validateOnlyOneConstructor(List<Throwable> errors) {
        if (!hasOneConstructor()) {
            String gripe = "Test class should have exactly one public constructor";
            errors.add(new Exception(gripe));
        }
    }

    /**
     * Adds to {@code errors} if the test class's single constructor takes
     * parameters (do not override)
     */
    protected void validateZeroArgConstructor(List<Throwable> errors) {
        if (!getTestClass().isANonStaticInnerClass()
                && hasOneConstructor()
                && (getTestClass().getOnlyConstructor().getParameterTypes().length != 0)) {
            String gripe = "Test class should have exactly one public zero-argument constructor";
            errors.add(new Exception(gripe));
        }
    }

    private boolean hasOneConstructor() {
        return getTestClass().getJavaClass().getConstructors().length == 1;
    }

    /**
     * Adds to {@code errors} for each method annotated with {@code @Test},
     * {@code @Before}, or {@code @After} that is not a public, void instance
     * method with no arguments.
     *
     * @deprecated unused API, will go away in future version
     */
    @Deprecated
    protected void validateInstanceMethods(List<Throwable> errors) {
        validatePublicVoidNoArgMethods(After.class, false, errors);
        validatePublicVoidNoArgMethods(Before.class, false, errors);
        validateTestMethods(errors);

        if (computeTestMethods().size() == 0) {
            errors.add(new Exception("No runnable methods"));
        }
    }

    protected void validateFields(List<Throwable> errors) {
        RULE_VALIDATOR.validate(getTestClass(), errors);
    }

    private void validateMethods(List<Throwable> errors) {
        RULE_METHOD_VALIDATOR.validate(getTestClass(), errors);
    }

    /**
     * Adds to {@code errors} for each method annotated with {@code @Test}that
     * is not a public, void instance method with no arguments.
     */
    protected void validateTestMethods(List<Throwable> errors) {
        validatePublicVoidNoArgMethods(Test.class, false, errors);
    }

    /**
     * Returns a new fixture for running a test. Default implementation executes
     * the test class's no-argument constructor (validation should have ensured
     * one exists).
     */
    protected Object createTest() throws Exception {
        return getTestClass().getOnlyConstructor().newInstance();
    }

    /**
     * Returns the name that describes {@code method} for {@link Description}s.
     * Default implementation is the method's name
     */
    protected String testName(FrameworkMethod method) {
        return method.getName();
    }

    /**
     * Returns a Statement that, when executed, either returns normally if
     * {@code method} passes, or throws an exception if {@code method} fails.
     *
     * Here is an outline of the default implementation:
     *
     * <ul>
     * <li>Invoke {@code method} on the result of {@code createTest()}, and
     * throw any exceptions thrown by either operation.
     * <li>HOWEVER, if {@code method}'s {@code @Test} annotation has the {@code
     * expecting} attribute, return normally only if the previous step threw an
     * exception of the correct type, and throw an exception otherwise.
     * <li>HOWEVER, if {@code method}'s {@code @Test} annotation has the {@code
     * timeout} attribute, throw an exception if the previous step takes more
     * than the specified number of milliseconds.
     * <li>ALWAYS run all non-overridden {@code @Before} methods on this class
     * and superclasses before any of the previous steps; if any throws an
     * Exception, stop execution and pass the exception on.
     * <li>ALWAYS run all non-overridden {@code @After} methods on this class
     * and superclasses after any of the previous steps; all After methods are
     * always executed: exceptions thrown by previous steps are combined, if
     * necessary, with exceptions from After methods into a
     * {@link MultipleFailureException}.
     * <li>ALWAYS allow {@code @Rule} fields to modify the execution of the
     * above steps. A {@code Rule} may prevent all execution of the above steps,
     * or add additional behavior before and after, or modify thrown exceptions.
     * For more information, see {@link TestRule}
     * </ul>
     *
     * This can be overridden in subclasses, either by overriding this method,
     * or the implementations creating each sub-statement.
     */
    protected Statement methodBlock(FrameworkMethod method) {
        Object test;
        try {
            test = new ReflectiveCallable() {
                @Override
                protected Object runReflectiveCall() throws Throwable {
                    return createTest();
                }
            }.run();
        } catch (Throwable e) {
            return new Fail(e);
        }

        Statement statement = methodInvoker(method, test);
        statement = possiblyExpectingExceptions(method, test, statement);
        statement = withPotentialTimeout(method, test, statement);
        statement = withBefores(method, test, statement);
        statement = withAfters(method, test, statement);
        statement = withRules(method, test, statement);
        return statement;
    }

    //
    // Statement builders
    //

    /**
     * Returns a {@link Statement} that invokes {@code method} on {@code test}
     */
    protected Statement methodInvoker(FrameworkMethod method, Object test) {
        return new InvokeMethod(method, test);
    }

    /**
     * Returns a {@link Statement}: if {@code method}'s {@code @Test} annotation
     * has the {@code expecting} attribute, return normally only if {@code next}
     * throws an exception of the correct type, and throw an exception
     * otherwise.
     *
     * @deprecated Will be private soon: use Rules instead
     */
    @Deprecated
    protected Statement possiblyExpectingExceptions(FrameworkMethod method,
            Object test, Statement next) {
        Test annotation = method.getAnnotation(Test.class);
        return expectsException(annotation) ? new ExpectException(next,
                getExpectedException(annotation)) : next;
    }

    /**
     * Returns a {@link Statement}: if {@code method}'s {@code @Test} annotation
     * has the {@code timeout} attribute, throw an exception if {@code next}
     * takes more than the specified number of milliseconds.
     *
     * @deprecated Will be private soon: use Rules instead
     */
    @Deprecated
    protected Statement withPotentialTimeout(FrameworkMethod method,
            Object test, Statement next) {
        long timeout = getTimeout(method.getAnnotation(Test.class));
        return timeout > 0 ? new FailOnTimeout(next, timeout) : next;
    }

    /**
     * Returns a {@link Statement}: run all non-overridden {@code @Before}
     * methods on this class and superclasses before running {@code next}; if
     * any throws an Exception, stop execution and pass the exception on.
     *
     * @deprecated Will be private soon: use Rules instead
     */
    @Deprecated
    protected Statement withBefores(FrameworkMethod method, Object target,
            Statement statement) {
        List<FrameworkMethod> befores = getTestClass().getAnnotatedMethods(
                Before.class);
        return befores.isEmpty() ? statement : new RunBefores(statement,
                befores, target);
    }

    /**
     * Returns a {@link Statement}: run all non-overridden {@code @After}
     * methods on this class and superclasses before running {@code next}; all
     * After methods are always executed: exceptions thrown by previous steps
     * are combined, if necessary, with exceptions from After methods into a
     * {@link MultipleFailureException}.
     *
     * @deprecated Will be private soon: use Rules instead
     */
    @Deprecated
    protected Statement withAfters(FrameworkMethod method, Object target,
            Statement statement) {
        List<FrameworkMethod> afters = getTestClass().getAnnotatedMethods(
                After.class);
        return afters.isEmpty() ? statement : new RunAfters(statement, afters,
                target);
    }

    private Statement withRules(FrameworkMethod method, Object target,
            Statement statement) {
        List<TestRule> testRules = getTestRules(target);
        Statement result = statement;
        result = withMethodRules(method, testRules, target, result);
        result = withTestRules(method, testRules, result);

        return result;
    }

    @SuppressWarnings("deprecation")
    private Statement withMethodRules(FrameworkMethod method, List<TestRule> testRules,
            Object target, Statement result) {
        for (org.junit.rules.MethodRule each : getMethodRules(target)) {
            if (!testRules.contains(each)) {
                result = each.apply(result, method, target);
            }
        }
        return result;
    }

    @SuppressWarnings("deprecation")
    private List<org.junit.rules.MethodRule> getMethodRules(Object target) {
        return rules(target);
    }

    /**
     * @param target the test case instance
     * @return a list of MethodRules that should be applied when executing this
     *         test
     * @deprecated {@link org.junit.rules.MethodRule} is a deprecated interface. Port to
     *             {@link TestRule} and
     *             {@link BlockJUnit4ClassRunner#getTestRules(Object)}
     */
    @Deprecated
    protected List<org.junit.rules.MethodRule> rules(Object target) {
        return getTestClass().getAnnotatedFieldValues(target, Rule.class,
                org.junit.rules.MethodRule.class);
    }

    /**
     * Returns a {@link Statement}: apply all non-static {@link Value} fields
     * annotated with {@link Rule}.
     *
     * @param statement The base statement
     * @return a RunRules statement if any class-level {@link Rule}s are
     *         found, or the base statement
     */
    private Statement withTestRules(FrameworkMethod method, List<TestRule> testRules,
            Statement statement) {
        return testRules.isEmpty() ? statement :
                new RunRules(statement, testRules, describeChild(method));
    }

    /**
     * @param target the test case instance
     * @return a list of TestRules that should be applied when executing this
     *         test
     */
    protected List<TestRule> getTestRules(Object target) {
        List<TestRule> result = getTestClass().getAnnotatedMethodValues(target,
                Rule.class, TestRule.class);

        result.addAll(getTestClass().getAnnotatedFieldValues(target,
                Rule.class, TestRule.class));

        return result;
    }

    private Class<? extends Throwable> getExpectedException(Test annotation) {
        if (annotation == null || annotation.expected() == None.class) {
            return null;
        } else {
            return annotation.expected();
        }
    }

    private boolean expectsException(Test annotation) {
        return getExpectedException(annotation) != null;
    }

    private long getTimeout(Test annotation) {
        if (annotation == null) {
            return 0;
        }
        return annotation.timeout();
    }
>>>>>>> 2f879b9e
}<|MERGE_RESOLUTION|>--- conflicted
+++ resolved
@@ -48,7 +48,6 @@
  * @since 4.5
  */
 public class BlockJUnit4ClassRunner extends ParentRunner<FrameworkMethod> {
-<<<<<<< HEAD
 	/**
 	 * Creates a BlockJUnit4ClassRunner to run {@code klass}
 	 * 
@@ -413,377 +412,4 @@
 			return 0;
 		return annotation.timeout();
 	}
-=======
-    /**
-     * Creates a BlockJUnit4ClassRunner to run {@code klass}
-     *
-     * @throws InitializationError if the test class is malformed.
-     */
-    public BlockJUnit4ClassRunner(Class<?> klass) throws InitializationError {
-        super(klass);
-    }
-
-    //
-    // Implementation of ParentRunner
-    //
-
-    @Override
-    protected void runChild(final FrameworkMethod method, RunNotifier notifier) {
-        Description description = describeChild(method);
-        if (method.getAnnotation(Ignore.class) != null) {
-            notifier.fireTestIgnored(description);
-        } else {
-            runLeaf(methodBlock(method), description, notifier);
-        }
-    }
-
-    @Override
-    protected Description describeChild(FrameworkMethod method) {
-        return Description.createTestDescription(getTestClass().getJavaClass(),
-                testName(method), method.getAnnotations());
-    }
-
-    @Override
-    protected List<FrameworkMethod> getChildren() {
-        return computeTestMethods();
-    }
-
-    //
-    // Override in subclasses
-    //
-
-    /**
-     * Returns the methods that run tests. Default implementation returns all
-     * methods annotated with {@code @Test} on this class and superclasses that
-     * are not overridden.
-     */
-    protected List<FrameworkMethod> computeTestMethods() {
-        return getTestClass().getAnnotatedMethods(Test.class);
-    }
-
-    @Override
-    protected void collectInitializationErrors(List<Throwable> errors) {
-        super.collectInitializationErrors(errors);
-
-        validateNoNonStaticInnerClass(errors);
-        validateConstructor(errors);
-        validateInstanceMethods(errors);
-        validateFields(errors);
-        validateMethods(errors);
-    }
-
-    protected void validateNoNonStaticInnerClass(List<Throwable> errors) {
-        if (getTestClass().isANonStaticInnerClass()) {
-            String gripe = "The inner class " + getTestClass().getName()
-                    + " is not static.";
-            errors.add(new Exception(gripe));
-        }
-    }
-
-    /**
-     * Adds to {@code errors} if the test class has more than one constructor,
-     * or if the constructor takes parameters. Override if a subclass requires
-     * different validation rules.
-     */
-    protected void validateConstructor(List<Throwable> errors) {
-        validateOnlyOneConstructor(errors);
-        validateZeroArgConstructor(errors);
-    }
-
-    /**
-     * Adds to {@code errors} if the test class has more than one constructor
-     * (do not override)
-     */
-    protected void validateOnlyOneConstructor(List<Throwable> errors) {
-        if (!hasOneConstructor()) {
-            String gripe = "Test class should have exactly one public constructor";
-            errors.add(new Exception(gripe));
-        }
-    }
-
-    /**
-     * Adds to {@code errors} if the test class's single constructor takes
-     * parameters (do not override)
-     */
-    protected void validateZeroArgConstructor(List<Throwable> errors) {
-        if (!getTestClass().isANonStaticInnerClass()
-                && hasOneConstructor()
-                && (getTestClass().getOnlyConstructor().getParameterTypes().length != 0)) {
-            String gripe = "Test class should have exactly one public zero-argument constructor";
-            errors.add(new Exception(gripe));
-        }
-    }
-
-    private boolean hasOneConstructor() {
-        return getTestClass().getJavaClass().getConstructors().length == 1;
-    }
-
-    /**
-     * Adds to {@code errors} for each method annotated with {@code @Test},
-     * {@code @Before}, or {@code @After} that is not a public, void instance
-     * method with no arguments.
-     *
-     * @deprecated unused API, will go away in future version
-     */
-    @Deprecated
-    protected void validateInstanceMethods(List<Throwable> errors) {
-        validatePublicVoidNoArgMethods(After.class, false, errors);
-        validatePublicVoidNoArgMethods(Before.class, false, errors);
-        validateTestMethods(errors);
-
-        if (computeTestMethods().size() == 0) {
-            errors.add(new Exception("No runnable methods"));
-        }
-    }
-
-    protected void validateFields(List<Throwable> errors) {
-        RULE_VALIDATOR.validate(getTestClass(), errors);
-    }
-
-    private void validateMethods(List<Throwable> errors) {
-        RULE_METHOD_VALIDATOR.validate(getTestClass(), errors);
-    }
-
-    /**
-     * Adds to {@code errors} for each method annotated with {@code @Test}that
-     * is not a public, void instance method with no arguments.
-     */
-    protected void validateTestMethods(List<Throwable> errors) {
-        validatePublicVoidNoArgMethods(Test.class, false, errors);
-    }
-
-    /**
-     * Returns a new fixture for running a test. Default implementation executes
-     * the test class's no-argument constructor (validation should have ensured
-     * one exists).
-     */
-    protected Object createTest() throws Exception {
-        return getTestClass().getOnlyConstructor().newInstance();
-    }
-
-    /**
-     * Returns the name that describes {@code method} for {@link Description}s.
-     * Default implementation is the method's name
-     */
-    protected String testName(FrameworkMethod method) {
-        return method.getName();
-    }
-
-    /**
-     * Returns a Statement that, when executed, either returns normally if
-     * {@code method} passes, or throws an exception if {@code method} fails.
-     *
-     * Here is an outline of the default implementation:
-     *
-     * <ul>
-     * <li>Invoke {@code method} on the result of {@code createTest()}, and
-     * throw any exceptions thrown by either operation.
-     * <li>HOWEVER, if {@code method}'s {@code @Test} annotation has the {@code
-     * expecting} attribute, return normally only if the previous step threw an
-     * exception of the correct type, and throw an exception otherwise.
-     * <li>HOWEVER, if {@code method}'s {@code @Test} annotation has the {@code
-     * timeout} attribute, throw an exception if the previous step takes more
-     * than the specified number of milliseconds.
-     * <li>ALWAYS run all non-overridden {@code @Before} methods on this class
-     * and superclasses before any of the previous steps; if any throws an
-     * Exception, stop execution and pass the exception on.
-     * <li>ALWAYS run all non-overridden {@code @After} methods on this class
-     * and superclasses after any of the previous steps; all After methods are
-     * always executed: exceptions thrown by previous steps are combined, if
-     * necessary, with exceptions from After methods into a
-     * {@link MultipleFailureException}.
-     * <li>ALWAYS allow {@code @Rule} fields to modify the execution of the
-     * above steps. A {@code Rule} may prevent all execution of the above steps,
-     * or add additional behavior before and after, or modify thrown exceptions.
-     * For more information, see {@link TestRule}
-     * </ul>
-     *
-     * This can be overridden in subclasses, either by overriding this method,
-     * or the implementations creating each sub-statement.
-     */
-    protected Statement methodBlock(FrameworkMethod method) {
-        Object test;
-        try {
-            test = new ReflectiveCallable() {
-                @Override
-                protected Object runReflectiveCall() throws Throwable {
-                    return createTest();
-                }
-            }.run();
-        } catch (Throwable e) {
-            return new Fail(e);
-        }
-
-        Statement statement = methodInvoker(method, test);
-        statement = possiblyExpectingExceptions(method, test, statement);
-        statement = withPotentialTimeout(method, test, statement);
-        statement = withBefores(method, test, statement);
-        statement = withAfters(method, test, statement);
-        statement = withRules(method, test, statement);
-        return statement;
-    }
-
-    //
-    // Statement builders
-    //
-
-    /**
-     * Returns a {@link Statement} that invokes {@code method} on {@code test}
-     */
-    protected Statement methodInvoker(FrameworkMethod method, Object test) {
-        return new InvokeMethod(method, test);
-    }
-
-    /**
-     * Returns a {@link Statement}: if {@code method}'s {@code @Test} annotation
-     * has the {@code expecting} attribute, return normally only if {@code next}
-     * throws an exception of the correct type, and throw an exception
-     * otherwise.
-     *
-     * @deprecated Will be private soon: use Rules instead
-     */
-    @Deprecated
-    protected Statement possiblyExpectingExceptions(FrameworkMethod method,
-            Object test, Statement next) {
-        Test annotation = method.getAnnotation(Test.class);
-        return expectsException(annotation) ? new ExpectException(next,
-                getExpectedException(annotation)) : next;
-    }
-
-    /**
-     * Returns a {@link Statement}: if {@code method}'s {@code @Test} annotation
-     * has the {@code timeout} attribute, throw an exception if {@code next}
-     * takes more than the specified number of milliseconds.
-     *
-     * @deprecated Will be private soon: use Rules instead
-     */
-    @Deprecated
-    protected Statement withPotentialTimeout(FrameworkMethod method,
-            Object test, Statement next) {
-        long timeout = getTimeout(method.getAnnotation(Test.class));
-        return timeout > 0 ? new FailOnTimeout(next, timeout) : next;
-    }
-
-    /**
-     * Returns a {@link Statement}: run all non-overridden {@code @Before}
-     * methods on this class and superclasses before running {@code next}; if
-     * any throws an Exception, stop execution and pass the exception on.
-     *
-     * @deprecated Will be private soon: use Rules instead
-     */
-    @Deprecated
-    protected Statement withBefores(FrameworkMethod method, Object target,
-            Statement statement) {
-        List<FrameworkMethod> befores = getTestClass().getAnnotatedMethods(
-                Before.class);
-        return befores.isEmpty() ? statement : new RunBefores(statement,
-                befores, target);
-    }
-
-    /**
-     * Returns a {@link Statement}: run all non-overridden {@code @After}
-     * methods on this class and superclasses before running {@code next}; all
-     * After methods are always executed: exceptions thrown by previous steps
-     * are combined, if necessary, with exceptions from After methods into a
-     * {@link MultipleFailureException}.
-     *
-     * @deprecated Will be private soon: use Rules instead
-     */
-    @Deprecated
-    protected Statement withAfters(FrameworkMethod method, Object target,
-            Statement statement) {
-        List<FrameworkMethod> afters = getTestClass().getAnnotatedMethods(
-                After.class);
-        return afters.isEmpty() ? statement : new RunAfters(statement, afters,
-                target);
-    }
-
-    private Statement withRules(FrameworkMethod method, Object target,
-            Statement statement) {
-        List<TestRule> testRules = getTestRules(target);
-        Statement result = statement;
-        result = withMethodRules(method, testRules, target, result);
-        result = withTestRules(method, testRules, result);
-
-        return result;
-    }
-
-    @SuppressWarnings("deprecation")
-    private Statement withMethodRules(FrameworkMethod method, List<TestRule> testRules,
-            Object target, Statement result) {
-        for (org.junit.rules.MethodRule each : getMethodRules(target)) {
-            if (!testRules.contains(each)) {
-                result = each.apply(result, method, target);
-            }
-        }
-        return result;
-    }
-
-    @SuppressWarnings("deprecation")
-    private List<org.junit.rules.MethodRule> getMethodRules(Object target) {
-        return rules(target);
-    }
-
-    /**
-     * @param target the test case instance
-     * @return a list of MethodRules that should be applied when executing this
-     *         test
-     * @deprecated {@link org.junit.rules.MethodRule} is a deprecated interface. Port to
-     *             {@link TestRule} and
-     *             {@link BlockJUnit4ClassRunner#getTestRules(Object)}
-     */
-    @Deprecated
-    protected List<org.junit.rules.MethodRule> rules(Object target) {
-        return getTestClass().getAnnotatedFieldValues(target, Rule.class,
-                org.junit.rules.MethodRule.class);
-    }
-
-    /**
-     * Returns a {@link Statement}: apply all non-static {@link Value} fields
-     * annotated with {@link Rule}.
-     *
-     * @param statement The base statement
-     * @return a RunRules statement if any class-level {@link Rule}s are
-     *         found, or the base statement
-     */
-    private Statement withTestRules(FrameworkMethod method, List<TestRule> testRules,
-            Statement statement) {
-        return testRules.isEmpty() ? statement :
-                new RunRules(statement, testRules, describeChild(method));
-    }
-
-    /**
-     * @param target the test case instance
-     * @return a list of TestRules that should be applied when executing this
-     *         test
-     */
-    protected List<TestRule> getTestRules(Object target) {
-        List<TestRule> result = getTestClass().getAnnotatedMethodValues(target,
-                Rule.class, TestRule.class);
-
-        result.addAll(getTestClass().getAnnotatedFieldValues(target,
-                Rule.class, TestRule.class));
-
-        return result;
-    }
-
-    private Class<? extends Throwable> getExpectedException(Test annotation) {
-        if (annotation == null || annotation.expected() == None.class) {
-            return null;
-        } else {
-            return annotation.expected();
-        }
-    }
-
-    private boolean expectsException(Test annotation) {
-        return getExpectedException(annotation) != null;
-    }
-
-    private long getTimeout(Test annotation) {
-        if (annotation == null) {
-            return 0;
-        }
-        return annotation.timeout();
-    }
->>>>>>> 2f879b9e
 }