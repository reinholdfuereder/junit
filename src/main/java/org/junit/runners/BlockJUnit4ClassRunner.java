package org.junit.runners;

<<<<<<< HEAD
import static org.junit.Assert.assertTrue;
import static org.junit.internal.runners.rules.RuleFieldValidator.RULE_METHOD_VALIDATOR;
import static org.junit.internal.runners.rules.RuleFieldValidator.RULE_VALIDATOR;
=======
import static org.junit.internal.runners.rules.RuleMemberValidator.RULE_METHOD_VALIDATOR;
import static org.junit.internal.runners.rules.RuleMemberValidator.RULE_VALIDATOR;
>>>>>>> 64155f8a

import java.util.List;
import java.util.concurrent.ConcurrentHashMap;
import java.util.concurrent.TimeUnit;

import org.junit.After;
import org.junit.Before;
import org.junit.Ignore;
import org.junit.Rule;
import org.junit.Test;
import org.junit.Test.None;
import org.junit.internal.runners.model.ReflectiveCallable;
import org.junit.internal.runners.statements.ExpectException;
import org.junit.internal.runners.statements.Fail;
import org.junit.internal.runners.statements.FailOnTimeout;
import org.junit.internal.runners.statements.InvokeMethod;
import org.junit.internal.runners.statements.RunAfters;
import org.junit.internal.runners.statements.RunBefores;
import org.junit.rules.MethodRule;
import org.junit.rules.RunRules;
import org.junit.rules.TestRule;
import org.junit.rules.Timeout;
import org.junit.rules.Timeout.GlobalTimeoutStrategy;
import org.junit.runner.Description;
import org.junit.runner.notification.RunNotifier;
import org.junit.runners.model.FrameworkMethod;
import org.junit.runners.model.InitializationError;
import org.junit.runners.model.MultipleFailureException;
import org.junit.runners.model.Statement;

/**
 * Implements the JUnit 4 standard test case class model, as defined by the
 * annotations in the org.junit package. Many users will never notice this
 * class: it is now the default test class runner, but it should have exactly
 * the same behavior as the old test class runner ({@code JUnit4ClassRunner}).
 * <p>
 * BlockJUnit4ClassRunner has advantages for writers of custom JUnit runners
 * that are slight changes to the default behavior, however:
 *
 * <ul>
 * <li>It has a much simpler implementation based on {@link Statement}s,
 * allowing new operations to be inserted into the appropriate point in the
 * execution flow.
 *
 * <li>It is published, and extension and reuse are encouraged, whereas {@code
 * JUnit4ClassRunner} was in an internal package, and is now deprecated.
 * </ul>
 * <p>
 * In turn, in 2009 we introduced {@link Rule}s.  In many cases where extending
 * BlockJUnit4ClassRunner was necessary to add new behavior, {@link Rule}s can
 * be used, which makes the extension more reusable and composable.
 *
 * @since 4.5
 */
public class BlockJUnit4ClassRunner extends ParentRunner<FrameworkMethod> {
    private final ConcurrentHashMap<FrameworkMethod, Description> methodDescriptions = new ConcurrentHashMap<FrameworkMethod, Description>();
    /**
     * Creates a BlockJUnit4ClassRunner to run {@code klass}
     *
     * @throws InitializationError if the test class is malformed.
     */
    public BlockJUnit4ClassRunner(Class<?> klass) throws InitializationError {
        super(klass);
    }

    //
    // Implementation of ParentRunner
    //

    @Override
    protected void runChild(final FrameworkMethod method, RunNotifier notifier) {
        Description description = describeChild(method);
        if (isIgnored(method)) {
            notifier.fireTestIgnored(description);
        } else {
            runLeaf(methodBlock(method), description, notifier);
        }
    }

    /**
     * Evaluates whether {@link FrameworkMethod}s are ignored based on the
     * {@link Ignore} annotation.
     */
    @Override
    protected boolean isIgnored(FrameworkMethod child) {
        return child.getAnnotation(Ignore.class) != null;
    }

    @Override
    protected Description describeChild(FrameworkMethod method) {
        Description description = methodDescriptions.get(method);

        if (description == null) {
            description = Description.createTestDescription(getTestClass().getJavaClass(),
                    testName(method), method.getAnnotations());
            methodDescriptions.putIfAbsent(method, description);
        }

        return description;
    }

    @Override
    protected List<FrameworkMethod> getChildren() {
        return computeTestMethods();
    }

    //
    // Override in subclasses
    //

    /**
     * Returns the methods that run tests. Default implementation returns all
     * methods annotated with {@code @Test} on this class and superclasses that
     * are not overridden.
     */
    protected List<FrameworkMethod> computeTestMethods() {
        return getTestClass().getAnnotatedMethods(Test.class);
    }

    @Override
    protected void collectInitializationErrors(List<Throwable> errors) {
        super.collectInitializationErrors(errors);

        validateNoNonStaticInnerClass(errors);
        validateConstructor(errors);
        validateInstanceMethods(errors);
        validateFields(errors);
        validateMethods(errors);
    }

    protected void validateNoNonStaticInnerClass(List<Throwable> errors) {
        if (getTestClass().isANonStaticInnerClass()) {
            String gripe = "The inner class " + getTestClass().getName()
                    + " is not static.";
            errors.add(new Exception(gripe));
        }
    }

    /**
     * Adds to {@code errors} if the test class has more than one constructor,
     * or if the constructor takes parameters. Override if a subclass requires
     * different validation rules.
     */
    protected void validateConstructor(List<Throwable> errors) {
        validateOnlyOneConstructor(errors);
        validateZeroArgConstructor(errors);
    }

    /**
     * Adds to {@code errors} if the test class has more than one constructor
     * (do not override)
     */
    protected void validateOnlyOneConstructor(List<Throwable> errors) {
        if (!hasOneConstructor()) {
            String gripe = "Test class should have exactly one public constructor";
            errors.add(new Exception(gripe));
        }
    }

    /**
     * Adds to {@code errors} if the test class's single constructor takes
     * parameters (do not override)
     */
    protected void validateZeroArgConstructor(List<Throwable> errors) {
        if (!getTestClass().isANonStaticInnerClass()
                && hasOneConstructor()
                && (getTestClass().getOnlyConstructor().getParameterTypes().length != 0)) {
            String gripe = "Test class should have exactly one public zero-argument constructor";
            errors.add(new Exception(gripe));
        }
    }

    private boolean hasOneConstructor() {
        return getTestClass().getJavaClass().getConstructors().length == 1;
    }

    /**
     * Adds to {@code errors} for each method annotated with {@code @Test},
     * {@code @Before}, or {@code @After} that is not a public, void instance
     * method with no arguments.
     */
    @Deprecated
    protected void validateInstanceMethods(List<Throwable> errors) {
        validatePublicVoidNoArgMethods(After.class, false, errors);
        validatePublicVoidNoArgMethods(Before.class, false, errors);
        validateTestMethods(errors);

        if (computeTestMethods().size() == 0) {
            errors.add(new Exception("No runnable methods"));
        }
    }

    protected void validateFields(List<Throwable> errors) {
        RULE_VALIDATOR.validate(getTestClass(), errors);
    }

    private void validateMethods(List<Throwable> errors) {
        RULE_METHOD_VALIDATOR.validate(getTestClass(), errors);
    }

    /**
     * Adds to {@code errors} for each method annotated with {@code @Test}that
     * is not a public, void instance method with no arguments.
     */
    protected void validateTestMethods(List<Throwable> errors) {
        validatePublicVoidNoArgMethods(Test.class, false, errors);
    }

    /**
     * Returns a new fixture for running a test. Default implementation executes
     * the test class's no-argument constructor (validation should have ensured
     * one exists).
     */
    protected Object createTest() throws Exception {
        return getTestClass().getOnlyConstructor().newInstance();
    }

    /**
     * Returns the name that describes {@code method} for {@link Description}s.
     * Default implementation is the method's name
     */
    protected String testName(FrameworkMethod method) {
        return method.getName();
    }

    /**
     * Returns a Statement that, when executed, either returns normally if
     * {@code method} passes, or throws an exception if {@code method} fails.
     *
     * Here is an outline of the default implementation:
     *
     * <ul>
     * <li>Invoke {@code method} on the result of {@code createTest()}, and
     * throw any exceptions thrown by either operation.
     * <li>HOWEVER, if {@code method}'s {@code @Test} annotation has the {@code
     * expecting} attribute, return normally only if the previous step threw an
     * exception of the correct type, and throw an exception otherwise.
     * <li>HOWEVER, if {@code method}'s {@code @Test} annotation has the {@code
     * timeout} attribute, throw an exception if the previous step takes more
     * than the specified number of milliseconds.
     * <li>ALWAYS run all non-overridden {@code @Before} methods on this class
     * and superclasses before any of the previous steps; if any throws an
     * Exception, stop execution and pass the exception on.
     * <li>ALWAYS run all non-overridden {@code @After} methods on this class
     * and superclasses after any of the previous steps; all After methods are
     * always executed: exceptions thrown by previous steps are combined, if
     * necessary, with exceptions from After methods into a
     * {@link MultipleFailureException}.
     * <li>ALWAYS allow {@code @Rule} fields to modify the execution of the
     * above steps. A {@code Rule} may prevent all execution of the above steps,
     * or add additional behavior before and after, or modify thrown exceptions.
     * For more information, see {@link TestRule}
     * </ul>
     *
     * This can be overridden in subclasses, either by overriding this method,
     * or the implementations creating each sub-statement.
     */
    protected Statement methodBlock(FrameworkMethod method) {
        Object test;
        try {
            test = new ReflectiveCallable() {
                @Override
                protected Object runReflectiveCall() throws Throwable {
                    return createTest();
                }
            }.run();
        } catch (Throwable e) {
            return new Fail(e);
        }

        Statement statement = methodInvoker(method, test);
        statement = possiblyExpectingExceptions(method, test, statement);
        statement = withPotentialTimeout(method, test, statement);
        statement = withBefores(method, test, statement);
        statement = withAfters(method, test, statement);
        statement = withRules(method, test, statement);
        return statement;
    }

    //
    // Statement builders
    //

    /**
     * Returns a {@link Statement} that invokes {@code method} on {@code test}
     */
    protected Statement methodInvoker(FrameworkMethod method, Object test) {
        return new InvokeMethod(method, test);
    }

    /**
     * Returns a {@link Statement}: if {@code method}'s {@code @Test} annotation
     * has the {@code expecting} attribute, return normally only if {@code next}
     * throws an exception of the correct type, and throw an exception
     * otherwise.
     */
    protected Statement possiblyExpectingExceptions(FrameworkMethod method,
            Object test, Statement next) {
        Test annotation = method.getAnnotation(Test.class);
        return expectsException(annotation) ? new ExpectException(next,
                getExpectedException(annotation)) : next;
    }

    /**
     * Returns a {@link Statement}: if {@code method}'s {@code @Test} annotation
     * has the {@code timeout} attribute, throw an exception if {@code next}
     * takes more than the specified number of milliseconds.
     */
    @Deprecated
    protected Statement withPotentialTimeout(FrameworkMethod method,
            Object test, Statement next) {
        long timeout = getTimeout(method.getAnnotation(Test.class));
<<<<<<< HEAD
        //TODO: maybe do something depending on global timeout strategies from #withPotentialGlobalTimeout
//        long globalTimeout = Timeout.getGlobalTimeout();
        return timeout > 0 ? new FailOnTimeout(next, timeout) : next;
=======
        if (timeout <= 0) {
            return next;
        }
        return FailOnTimeout.builder()
               .withTimeout(timeout, TimeUnit.MILLISECONDS)
               .build(next);
>>>>>>> 64155f8a
    }

    /**
     * Returns a {@link Statement}: run all non-overridden {@code @Before}
     * methods on this class and superclasses before running {@code next}; if
     * any throws an Exception, stop execution and pass the exception on.
     */
    protected Statement withBefores(FrameworkMethod method, Object target,
            Statement statement) {
        List<FrameworkMethod> befores = getTestClass().getAnnotatedMethods(
                Before.class);
        return befores.isEmpty() ? statement : new RunBefores(statement,
                befores, target);
    }

    /**
     * Returns a {@link Statement}: run all non-overridden {@code @After}
     * methods on this class and superclasses before running {@code next}; all
     * After methods are always executed: exceptions thrown by previous steps
     * are combined, if necessary, with exceptions from After methods into a
     * {@link MultipleFailureException}.
     */
    protected Statement withAfters(FrameworkMethod method, Object target,
            Statement statement) {
        List<FrameworkMethod> afters = getTestClass().getAnnotatedMethods(
                After.class);
        return afters.isEmpty() ? statement : new RunAfters(statement, afters,
                target);
    }

    private Statement withRules(FrameworkMethod method, Object target,
            Statement statement) {
        List<TestRule> testRules = getTestRules(target);

        // In order to allow potentially global timeout rule, find a specific one and take it out, but remember it:
        Timeout specificTimeoutRule = findTimeoutRule(testRules);
        if (specificTimeoutRule != null) {
            assertTrue(testRules.remove(specificTimeoutRule));
        }

        Statement result = statement;
        result = withMethodRules(method, testRules, target, result);
        result = withTestRules(method, testRules, result);

        result = withPotentialGlobalTimeout(method, specificTimeoutRule, result);

        return result;
    }

    private Statement withMethodRules(FrameworkMethod method, List<TestRule> testRules,
            Object target, Statement result) {
        for (org.junit.rules.MethodRule each : getMethodRules(target)) {
            if (!testRules.contains(each)) {
                result = each.apply(result, method, target);
            }
        }
        return result;
    }

    private List<org.junit.rules.MethodRule> getMethodRules(Object target) {
        return rules(target);
    }

    /**
     * @param target the test case instance
     * @return a list of MethodRules that should be applied when executing this
     *         test
     */
    protected List<MethodRule> rules(Object target) {
        List<MethodRule> rules = getTestClass().getAnnotatedMethodValues(target, 
                Rule.class, MethodRule.class);
        
        rules.addAll(getTestClass().getAnnotatedFieldValues(target,
                Rule.class, MethodRule.class));
        
        return rules;
    }

    /**
     * Returns a {@link Statement}: apply all non-static fields
     * annotated with {@link Rule}.
     *
     * @param statement The base statement
     * @return a RunRules statement if any class-level {@link Rule}s are
     *         found, or the base statement
     */
    private Statement withTestRules(FrameworkMethod method, List<TestRule> testRules,
            Statement statement) {
        return testRules.isEmpty() ? statement :
                new RunRules(statement, testRules, describeChild(method));
    }

    private Statement withPotentialGlobalTimeout(FrameworkMethod method, Timeout specificTimeoutRule,
            Statement statement) {
        Timeout timeoutRule = Timeout.newTimeoutFromGlobalTimeout();

        if (specificTimeoutRule != null) {
            switch (Timeout.getGlobalTimeoutStrategy()) {
            case GLOBAL_TIMEOUT_NEVER_OVERRIDES_LOCAL_TIMEOUT:
                timeoutRule = specificTimeoutRule;
                break;
            case GLOBAL_TIMEOUT_OVERRIDES_HIGHER_LOCAL_TIMEOUT:
                timeoutRule = specificTimeoutRule.newTimeoutFromGlobalTimeoutIfLessThanThisTimeout();
                break;
            default:
                throw new IllegalArgumentException("Unsupported global timeout strategy: " + Timeout.getGlobalTimeoutStrategy());
            }
        }

        // TODO: if instantiating FailOnTimeout here, than the fields of Timeout need to be opened:
//        new FailOnTimeout(statement, timeoutRule.getTimeout(), ...)
        return timeoutRule == null ? statement : timeoutRule.apply(statement, describeChild(method));
    }

    /**
     * Returns {@link Timeout} rule, if found in <tt>testRules</tt>; or null otherwise.
     * <p>
     * TODO: In theory there can be more than a single Timeout rule!
     */
    private Timeout findTimeoutRule(List<TestRule> testRules) {
        for (TestRule rule : testRules) {
            if (rule instanceof Timeout) {
                return (Timeout) rule;
            }
        }
        return null;
    }

    /**
     * @param target the test case instance
     * @return a list of TestRules that should be applied when executing this
     *         test
     */
    protected List<TestRule> getTestRules(Object target) {
        List<TestRule> result = getTestClass().getAnnotatedMethodValues(target,
                Rule.class, TestRule.class);

        result.addAll(getTestClass().getAnnotatedFieldValues(target,
                Rule.class, TestRule.class));

        return result;
    }

    private Class<? extends Throwable> getExpectedException(Test annotation) {
        if (annotation == null || annotation.expected() == None.class) {
            return null;
        } else {
            return annotation.expected();
        }
    }

    private boolean expectsException(Test annotation) {
        return getExpectedException(annotation) != null;
    }

    private long getTimeout(Test annotation) {
        if (annotation == null) {
            return 0;
        }
        return annotation.timeout();
    }
}<|MERGE_RESOLUTION|>--- conflicted
+++ resolved
@@ -1,13 +1,8 @@
 package org.junit.runners;
 
-<<<<<<< HEAD
 import static org.junit.Assert.assertTrue;
-import static org.junit.internal.runners.rules.RuleFieldValidator.RULE_METHOD_VALIDATOR;
-import static org.junit.internal.runners.rules.RuleFieldValidator.RULE_VALIDATOR;
-=======
 import static org.junit.internal.runners.rules.RuleMemberValidator.RULE_METHOD_VALIDATOR;
 import static org.junit.internal.runners.rules.RuleMemberValidator.RULE_VALIDATOR;
->>>>>>> 64155f8a
 
 import java.util.List;
 import java.util.concurrent.ConcurrentHashMap;
@@ -320,18 +315,14 @@
     protected Statement withPotentialTimeout(FrameworkMethod method,
             Object test, Statement next) {
         long timeout = getTimeout(method.getAnnotation(Test.class));
-<<<<<<< HEAD
         //TODO: maybe do something depending on global timeout strategies from #withPotentialGlobalTimeout
 //        long globalTimeout = Timeout.getGlobalTimeout();
-        return timeout > 0 ? new FailOnTimeout(next, timeout) : next;
-=======
         if (timeout <= 0) {
             return next;
         }
         return FailOnTimeout.builder()
                .withTimeout(timeout, TimeUnit.MILLISECONDS)
                .build(next);
->>>>>>> 64155f8a
     }
 
     /**
@@ -401,12 +392,12 @@
      *         test
      */
     protected List<MethodRule> rules(Object target) {
-        List<MethodRule> rules = getTestClass().getAnnotatedMethodValues(target, 
+        List<MethodRule> rules = getTestClass().getAnnotatedMethodValues(target,
                 Rule.class, MethodRule.class);
-        
+
         rules.addAll(getTestClass().getAnnotatedFieldValues(target,
                 Rule.class, MethodRule.class));
-        
+
         return rules;
     }
 
