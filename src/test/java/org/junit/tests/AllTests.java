--- conflicted
+++ resolved
@@ -162,12 +162,9 @@
 	RuleFieldValidatorTest.class,
 	RuleChainTest.class,
 	BlockJUnit4ClassRunnerTest.class,
-<<<<<<< HEAD
-	CauseMatcherTest.class
-=======
+	CauseMatcherTest.class,
 	MethodSorterTest.class,
 	TestedOnSupplierTest.class
->>>>>>> 3f6e3ef5
 })
 public class AllTests {
 	public static Test suite() {
