package org.junit.tests.experimental.rules;

import static junit.framework.Assert.fail;
import static org.hamcrest.CoreMatchers.is;
import static org.junit.Assert.assertThat;
import static org.junit.Assume.assumeTrue;
import static org.junit.experimental.results.PrintableResult.testResult;
import static org.junit.experimental.results.ResultMatchers.failureCountIs;
import static org.junit.experimental.results.ResultMatchers.hasFailureContaining;
import static org.junit.runner.JUnitCore.runClasses;

import org.junit.Rule;
import org.junit.Test;
import org.junit.experimental.results.PrintableResult;
import org.junit.internal.AssumptionViolatedException;
import org.junit.rules.TestRule;
import org.junit.rules.TestWatcher;
import org.junit.runner.Description;

public class TestWatcherTest {
<<<<<<< HEAD
	public static class ViolatedAssumptionTest {
		private static StringBuilder watchedLog= new StringBuilder();

		@Rule
		public TestRule watcher= new LoggingTestWatcher(watchedLog);

		@Test
		public void succeeds() {
			assumeTrue(false);
		}
	}

	@Test
	public void neitherLogSuccessNorFailedForViolatedAssumption() {
		ViolatedAssumptionTest.watchedLog= new StringBuilder();
		runClasses(ViolatedAssumptionTest.class);
		assertThat(ViolatedAssumptionTest.watchedLog.toString(),
				is("starting finished "));
	}

	public static class TestWatcherSkippedThrowsExceptionTest {
		@Rule
		public TestRule watcher= new TestWatcher() {
			@Override
			protected void skipped(AssumptionViolatedException e, Description description) {
				throw new RuntimeException("watcher failure");
			}
		};

		@Test
		public void fails() {
			throw new AssumptionViolatedException("test failure");
		}
	}

	@Test
	public void testWatcherSkippedThrowsException() {
		PrintableResult result= testResult(TestWatcherSkippedThrowsExceptionTest.class);
		assertThat(result, failureCountIs(2));
		assertThat(result, hasFailureContaining("test failure"));
		assertThat(result, hasFailureContaining("watcher failure"));
	}

	public static class FailingTest {
		private static StringBuilder watchedLog= new StringBuilder();

		@Rule
		public TestRule watcher= new LoggingTestWatcher(watchedLog);

		@Test
		public void succeeds() {
			fail();
		}
	}

	@Test
	public void logFailingTest() {
		FailingTest.watchedLog= new StringBuilder();
		runClasses(FailingTest.class);
		assertThat(FailingTest.watchedLog.toString(),
				is("starting failed finished "));
	}
	
	public static class TestWatcherFailedThrowsExceptionTest {
		@Rule
		public TestRule watcher= new TestWatcher() {
			@Override
			protected void failed(Throwable e, Description description) {
				throw new RuntimeException("watcher failure");
			}
		};

		@Test
		public void fails() {
			throw new IllegalArgumentException("test failure");
		}
	}
	
	@Test
	public void testWatcherFailedThrowsException() {
		PrintableResult result= testResult(TestWatcherFailedThrowsExceptionTest.class);
		assertThat(result, failureCountIs(2));
		assertThat(result, hasFailureContaining("test failure"));
		assertThat(result, hasFailureContaining("watcher failure"));
	}
	
	public static class TestWatcherStartingThrowsExceptionTest {
		@Rule
		public TestRule watcher= new TestWatcher() {
			@Override
			protected void starting(Description description) {
				throw new RuntimeException("watcher failure");
			}
		};

		@Test
		public void fails() {
			throw new IllegalArgumentException("test failure");
		}
	}
	
	@Test
	public void testWatcherStartingThrowsException() {
		PrintableResult result= testResult(TestWatcherStartingThrowsExceptionTest.class);
		assertThat(result, failureCountIs(2));
		assertThat(result, hasFailureContaining("test failure"));
		assertThat(result, hasFailureContaining("watcher failure"));
	}
	
	public static class TestWatcherFailedAndFinishedThrowsExceptionTest {
		@Rule
		public TestRule watcher= new TestWatcher() {
			@Override
			protected void failed(Throwable t, Description description) {
				throw new RuntimeException("watcher failed failure");
			}
			
			@Override
			protected void finished(Description description) {
				throw new RuntimeException("watcher finished failure");
			}
		};

		@Test
		public void fails() {
			throw new IllegalArgumentException("test failure");
		}
	}
	
	@Test
	public void testWatcherFailedAndFinishedThrowsException() {
		PrintableResult result= testResult(TestWatcherFailedAndFinishedThrowsExceptionTest.class);
		assertThat(result, failureCountIs(3));
		assertThat(result, hasFailureContaining("test failure"));
		assertThat(result, hasFailureContaining("watcher failed failure"));
		assertThat(result, hasFailureContaining("watcher finished failure"));
	}	
=======
    public static class ViolatedAssumptionTest {
        private static StringBuilder watchedLog = new StringBuilder();

        @Rule
        public TestRule watcher = new LoggingTestWatcher(watchedLog);

        @Test
        public void succeeds() {
            assumeTrue(false);
        }
    }

    @Test
    public void neitherLogSuccessNorFailedForViolatedAssumption() {
        ViolatedAssumptionTest.watchedLog = new StringBuilder();
        runClasses(ViolatedAssumptionTest.class);
        assertThat(ViolatedAssumptionTest.watchedLog.toString(),
                is("starting finished "));
    }

    public static class FailingTest {
        private static StringBuilder watchedLog = new StringBuilder();

        @Rule
        public TestRule watcher = new LoggingTestWatcher(watchedLog);

        @Test
        public void succeeds() {
            fail();
        }
    }

    @Test
    public void logFailingTest() {
        FailingTest.watchedLog = new StringBuilder();
        runClasses(FailingTest.class);
        assertThat(FailingTest.watchedLog.toString(),
                is("starting failed finished "));
    }

    public static class TestWatcherFailedThrowsExceptionTest {
        @Rule
        public TestRule watcher = new TestWatcher() {
            @Override
            protected void failed(Throwable e, Description description) {
                throw new RuntimeException("watcher failure");
            }
        };

        @Test
        public void fails() {
            throw new IllegalArgumentException("test failure");
        }
    }

    @Test
    public void testWatcherFailedThrowsException() {
        PrintableResult result = testResult(TestWatcherFailedThrowsExceptionTest.class);
        assertThat(result, failureCountIs(2));
        assertThat(result, hasFailureContaining("test failure"));
        assertThat(result, hasFailureContaining("watcher failure"));
    }

    public static class TestWatcherStartingThrowsExceptionTest {
        @Rule
        public TestRule watcher = new TestWatcher() {
            @Override
            protected void starting(Description description) {
                throw new RuntimeException("watcher failure");
            }
        };

        @Test
        public void fails() {
            throw new IllegalArgumentException("test failure");
        }
    }

    @Test
    public void testWatcherStartingThrowsException() {
        PrintableResult result = testResult(TestWatcherStartingThrowsExceptionTest.class);
        assertThat(result, failureCountIs(2));
        assertThat(result, hasFailureContaining("test failure"));
        assertThat(result, hasFailureContaining("watcher failure"));
    }

    public static class TestWatcherFailedAndFinishedThrowsExceptionTest {
        @Rule
        public TestRule watcher = new TestWatcher() {
            @Override
            protected void failed(Throwable t, Description description) {
                throw new RuntimeException("watcher failed failure");
            }

            @Override
            protected void finished(Description description) {
                throw new RuntimeException("watcher finished failure");
            }
        };

        @Test
        public void fails() {
            throw new IllegalArgumentException("test failure");
        }
    }

    @Test
    public void testWatcherFailedAndFinishedThrowsException() {
        PrintableResult result = testResult(TestWatcherFailedAndFinishedThrowsExceptionTest.class);
        assertThat(result, failureCountIs(3));
        assertThat(result, hasFailureContaining("test failure"));
        assertThat(result, hasFailureContaining("watcher failed failure"));
        assertThat(result, hasFailureContaining("watcher finished failure"));
    }
>>>>>>> 2f879b9e
}<|MERGE_RESOLUTION|>--- conflicted
+++ resolved
@@ -1,4 +1,12 @@
 package org.junit.tests.experimental.rules;
+
+import org.junit.Rule;
+import org.junit.Test;
+import org.junit.experimental.results.PrintableResult;
+import org.junit.internal.AssumptionViolatedException;
+import org.junit.rules.TestRule;
+import org.junit.rules.TestWatcher;
+import org.junit.runner.Description;
 
 import static junit.framework.Assert.fail;
 import static org.hamcrest.CoreMatchers.is;
@@ -9,154 +17,7 @@
 import static org.junit.experimental.results.ResultMatchers.hasFailureContaining;
 import static org.junit.runner.JUnitCore.runClasses;
 
-import org.junit.Rule;
-import org.junit.Test;
-import org.junit.experimental.results.PrintableResult;
-import org.junit.internal.AssumptionViolatedException;
-import org.junit.rules.TestRule;
-import org.junit.rules.TestWatcher;
-import org.junit.runner.Description;
-
 public class TestWatcherTest {
-<<<<<<< HEAD
-	public static class ViolatedAssumptionTest {
-		private static StringBuilder watchedLog= new StringBuilder();
-
-		@Rule
-		public TestRule watcher= new LoggingTestWatcher(watchedLog);
-
-		@Test
-		public void succeeds() {
-			assumeTrue(false);
-		}
-	}
-
-	@Test
-	public void neitherLogSuccessNorFailedForViolatedAssumption() {
-		ViolatedAssumptionTest.watchedLog= new StringBuilder();
-		runClasses(ViolatedAssumptionTest.class);
-		assertThat(ViolatedAssumptionTest.watchedLog.toString(),
-				is("starting finished "));
-	}
-
-	public static class TestWatcherSkippedThrowsExceptionTest {
-		@Rule
-		public TestRule watcher= new TestWatcher() {
-			@Override
-			protected void skipped(AssumptionViolatedException e, Description description) {
-				throw new RuntimeException("watcher failure");
-			}
-		};
-
-		@Test
-		public void fails() {
-			throw new AssumptionViolatedException("test failure");
-		}
-	}
-
-	@Test
-	public void testWatcherSkippedThrowsException() {
-		PrintableResult result= testResult(TestWatcherSkippedThrowsExceptionTest.class);
-		assertThat(result, failureCountIs(2));
-		assertThat(result, hasFailureContaining("test failure"));
-		assertThat(result, hasFailureContaining("watcher failure"));
-	}
-
-	public static class FailingTest {
-		private static StringBuilder watchedLog= new StringBuilder();
-
-		@Rule
-		public TestRule watcher= new LoggingTestWatcher(watchedLog);
-
-		@Test
-		public void succeeds() {
-			fail();
-		}
-	}
-
-	@Test
-	public void logFailingTest() {
-		FailingTest.watchedLog= new StringBuilder();
-		runClasses(FailingTest.class);
-		assertThat(FailingTest.watchedLog.toString(),
-				is("starting failed finished "));
-	}
-	
-	public static class TestWatcherFailedThrowsExceptionTest {
-		@Rule
-		public TestRule watcher= new TestWatcher() {
-			@Override
-			protected void failed(Throwable e, Description description) {
-				throw new RuntimeException("watcher failure");
-			}
-		};
-
-		@Test
-		public void fails() {
-			throw new IllegalArgumentException("test failure");
-		}
-	}
-	
-	@Test
-	public void testWatcherFailedThrowsException() {
-		PrintableResult result= testResult(TestWatcherFailedThrowsExceptionTest.class);
-		assertThat(result, failureCountIs(2));
-		assertThat(result, hasFailureContaining("test failure"));
-		assertThat(result, hasFailureContaining("watcher failure"));
-	}
-	
-	public static class TestWatcherStartingThrowsExceptionTest {
-		@Rule
-		public TestRule watcher= new TestWatcher() {
-			@Override
-			protected void starting(Description description) {
-				throw new RuntimeException("watcher failure");
-			}
-		};
-
-		@Test
-		public void fails() {
-			throw new IllegalArgumentException("test failure");
-		}
-	}
-	
-	@Test
-	public void testWatcherStartingThrowsException() {
-		PrintableResult result= testResult(TestWatcherStartingThrowsExceptionTest.class);
-		assertThat(result, failureCountIs(2));
-		assertThat(result, hasFailureContaining("test failure"));
-		assertThat(result, hasFailureContaining("watcher failure"));
-	}
-	
-	public static class TestWatcherFailedAndFinishedThrowsExceptionTest {
-		@Rule
-		public TestRule watcher= new TestWatcher() {
-			@Override
-			protected void failed(Throwable t, Description description) {
-				throw new RuntimeException("watcher failed failure");
-			}
-			
-			@Override
-			protected void finished(Description description) {
-				throw new RuntimeException("watcher finished failure");
-			}
-		};
-
-		@Test
-		public void fails() {
-			throw new IllegalArgumentException("test failure");
-		}
-	}
-	
-	@Test
-	public void testWatcherFailedAndFinishedThrowsException() {
-		PrintableResult result= testResult(TestWatcherFailedAndFinishedThrowsExceptionTest.class);
-		assertThat(result, failureCountIs(3));
-		assertThat(result, hasFailureContaining("test failure"));
-		assertThat(result, hasFailureContaining("watcher failed failure"));
-		assertThat(result, hasFailureContaining("watcher finished failure"));
-	}	
-=======
     public static class ViolatedAssumptionTest {
         private static StringBuilder watchedLog = new StringBuilder();
 
@@ -175,6 +36,29 @@
         runClasses(ViolatedAssumptionTest.class);
         assertThat(ViolatedAssumptionTest.watchedLog.toString(),
                 is("starting finished "));
+    }
+
+    public static class TestWatcherSkippedThrowsExceptionTest {
+        @Rule
+        public TestRule watcher = new TestWatcher() {
+            @Override
+            protected void skipped(AssumptionViolatedException e, Description description) {
+                throw new RuntimeException("watcher failure");
+            }
+        };
+
+        @Test
+        public void fails() {
+            throw new AssumptionViolatedException("test failure");
+        }
+    }
+
+    @Test
+    public void testWatcherSkippedThrowsException() {
+        PrintableResult result = testResult(TestWatcherSkippedThrowsExceptionTest.class);
+        assertThat(result, failureCountIs(2));
+        assertThat(result, hasFailureContaining("test failure"));
+        assertThat(result, hasFailureContaining("watcher failure"));
     }
 
     public static class FailingTest {
@@ -271,5 +155,4 @@
         assertThat(result, hasFailureContaining("watcher failed failure"));
         assertThat(result, hasFailureContaining("watcher finished failure"));
     }
->>>>>>> 2f879b9e
 }