<project name="junit" default="dist" basedir="."
         xmlns:artifact="antlib:org.apache.maven.artifact.ant">
  <tstamp />
  <taskdef resource="net/sf/antcontrib/antcontrib.properties"/>

  <property file="${user.home}/.junit.properties" />
  <property name="src" value="src/main/java" />
  <property name="target" location="target" />
  <property name="bin" location="${target}/main" />
  <property name="version-base" value="4.12" />
  <property name="version-status" value="-SNAPSHOT" />
  <property name="version" value="${version-base}${version-status}" />
  <property name="dist" value="junit${version}" />
  <property name="versionfile" value="${src}/junit/runner/Version.java" />
  <property name="zipfile"  value="${dist}/${dist}.zip" />
  <property name="testsrc" location="src/test/java" />
  <property name="testbin" location="${target}/test/java" />
  <property name="unjarred" 
            value="**/*.jar, ${testfiles}, doc/**, README.md, .classpath, .project, cpl-v10.html" />

  <property name="binjar" value="junit-${version}.jar" />
  <property name="srcjar" value="junit-${version}-src.jar" />
  <property name="docjar" value="junit-${version}-javadoc.jar" />

  <property name="depjar" value="junit-dep-${version}.jar" />
  <property name="depsrcjar" value="junit-dep-${version}-src.jar" />
  <property name="depdocjar" value="junit-dep-${version}-javadoc.jar" />

  <property name="javadocdir" location="${dist}/javadoc" />
  <property name="javadoczip" location="${dist}-javadoc.zip" />
  <property name="hamcrestlib" location="lib/hamcrest-core-1.3.jar" />
  <property name="hamcrestlibsources" location="lib/hamcrest-core-1.3-sources.jar" />
  <property name="jciplib" location="lib/jcip-annotations-1.0.jar" />
  <property name="jciplibsources" location="lib/jcip-annotations-1.0-sources.jar" />
  <property name="hamcrestsrc" location="${dist}/temp.hamcrest.source" />
<<<<<<< HEAD
  <property name="jciplib" location="lib/jcip-annotations-1.0.jar" />
  <property name="jciplibsources" location="lib/jcip-annotations-1.0-sources.jar" />
=======
  <property name="jcipsrc" location="${dist}/temp.jcip.source" />
>>>>>>> c220ad7a

  <property name="maven.deploy.goal" value="org.apache.maven.plugins:maven-gpg-plugin:1.1:sign-and-deploy-file" />

  <target name="init">
    <tstamp/>
  </target>

  <target name="versiontag" depends="init">
    <filter token="version" value="${version}" />
  
    <copy 
        file="${versionfile}.template" 
        tofile="${versionfile}" 
        filtering="on"
        overwrite="true"
        />
  </target>

  <target name="clean">
    <!-- If two builds are made within a minute -->
    <delete dir="${dist}" quiet="true" />
    <!-- Delete all previous temporary build artifacts -->
    <delete dir="${target}" quiet="true" />
    
    <delete file="${zipfile}" quiet="true"/>
    <delete file="${javadoczip}" />
  </target>

  <macrodef name="junit_compilation">
    <attribute name="srcdir"/>
    <attribute name="destdir"/>
    <attribute name="classpath"/>
    <sequential>
      <mkdir dir="@{destdir}"/>
      <javac 
          srcdir="@{srcdir}"
          destdir="@{destdir}"
          debug="on"
          classpath="@{classpath}"
          includeantruntime="false"
          source="1.5"
          target="1.5"
          >
        <compilerarg value="-Xlint:unchecked" />
      </javac>
    </sequential>
  </macrodef>
  
  <target name="build" depends="versiontag">
    <junit_compilation srcdir="${src}" destdir="${bin}" classpath="${hamcrestlib};${jciplib}"/>
    <unjar src="${hamcrestlib}" dest="${bin}" />
    <unjar src="${jciplib}" dest="${bin}" />
    <junit_compilation srcdir="${testsrc}" destdir="${testbin}" classpath="${hamcrestlib};${jciplib};${bin}"/>
  </target>

  <target name="jars" depends="build">
    <mkdir dir="${dist}" />
    <jar 
        jarfile="${dist}/${srcjar}"
        basedir="${src}"
        excludes="${unjarred}, **/*.class"
        />
    <jar 
        jarfile="${dist}/${binjar}"
        basedir="${bin}"
        excludes="${unjarred}, **/*.java, build.xml"
        />
    <jar 
        jarfile="${dist}/${depjar}" 
        basedir="${bin}" 
        excludes="${unjarred}, org/hamcrest/**, **/*.java, build.xml" 
        />
  </target>

  <target name="all.maven.jars" depends="jars,javadoc">
    <mkdir dir="${dist}" />
    <jar 
        jarfile="${dist}/${depsrcjar}"
        basedir="${src}"
        excludes="${unjarred}, **/*.class"
        />
    <jar 
        jarfile="${dist}/${depdocjar}"
        basedir="${javadocdir}"
        excludes="${unjarred}, org/hamcrest/**"
        />
  </target>

  <target name="samples-and-tests">
    <copy todir="${dist}">
      <fileset dir="${testbin}" />
      <fileset dir="${testsrc}" />
    </copy>
  </target>

  <target name="unjar.deps">
    <unjar src="${hamcrestlibsources}" dest="${hamcrestsrc}" />
    <unjar src="${jciplibsources}" dest="${jcipsrc}" />
  </target>

  <target name="unjar.jcip">
    <unjar src="${jciplibsources}" dest="${jcipsrc}" />
  </target>
  
  <target name="release-notes">
    <property name="basename" value="doc/ReleaseNotes${version-base}" />
    <exec executable="perl" failonerror="true">
      <arg file="build/Markdown.pl"/>
      <arg file="${basename}.md"/>
      <redirector output="${basename}.html" />
    </exec>
  </target>
  
<<<<<<< HEAD
  <target name="javadoc" depends="unjar.deps">
=======
  <target name="javadoc" depends="unjar.hamcrest, unjar.jcip">
>>>>>>> c220ad7a
    <javadoc destdir="${javadocdir}"
             author="false"
             version="false"
             use="false"
             windowtitle="JUnit API"
             stylesheetfile="src/main/javadoc/stylesheet.css"
             >
      <excludepackage name="junit.*" />
      <excludepackage name="org.junit.internal.*" />
      <excludepackage name="org.junit.experimental.theories.internal.*" />
      
      <sourcepath location="${src}" />
      <sourcepath location="${hamcrestsrc}" />
      <sourcepath location="${jcipsrc}" />
      <link href="http://java.sun.com/javase/6/docs/api/" />
    </javadoc>
  </target>

  <target name="javadoczip">
    <delete file="${javadoczip}" />
    <antcall target="javadoc" />
    <zip basedir="${javadocdir}" file="${javadoczip}" />
  </target>

  <target name="populate-dist" 
          depends="clean, build, jars, samples-and-tests, javadoc, release-notes"
          >
    <copy todir="${dist}/doc">
      <fileset dir="doc"/>
    </copy>
    <copy file="README.md" tofile="${dist}/README.md" />
    <copy file="BUILDING" tofile="${dist}/BUILDING" />
    <copy file="cpl-v10.html" tofile="${dist}/cpl-v10.html" />
    <copy file="build.xml" tofile="${dist}/build.xml" />
  </target>

  <macrodef name="run-dist-tests">
    <!-- Runs the tests against the built jar files -->
    <element name="extra-args" implicit="yes" />
    <sequential>
      <java classname="org.junit.runner.JUnitCore" fork="yes" failonerror="true">
        <extra-args />  
        <arg value="org.junit.tests.AllTests"/>
        <classpath>
          <pathelement location="${dist}" />
          <pathelement location="${dist}/${binjar}" />
        </classpath>
      </java>    
    </sequential>
  </macrodef>

  <macrodef name="run-local-tests">
    <!-- Runs the tests against the local class files -->
    <sequential>
      <java classname="org.junit.runner.JUnitCore" fork="yes" failonerror="true">
        <arg value="org.junit.tests.AllTests"/>
        <classpath>
          <pathelement location="${bin}" />
          <pathelement location="${testbin}" />
          <pathelement location="${hamcrestlib}" />
          <pathelement location="${jciplib}" />
        </classpath>
      </java>    
    </sequential>
  </macrodef>

  <target name="test" depends="build">
    <run-local-tests />
  </target>

  <target name="test-dist" depends="populate-dist">
    <run-dist-tests>
      <jvmarg value="-Dignore.this=ignored"/>
    </run-dist-tests>
  </target>

  <target name="dist" depends="test-dist" />

  <target name="profile" depends="populate-dist">
    <run-dist-tests>
      <jvmarg value="-agentlib:hprof=cpu=samples"/>
    </run-dist-tests>
  </target>

  <target name="zip" depends="dist">
    <zip zipfile="${zipfile}" basedir="." includes="${dist}/**" />
  </target>

  <target name="upload.to.sourceforge" depends="zip">
    <ftp server="upload.sourceforge.net"
         userid="anonymous"
         password="saff@mit.edu"
         remotedir="incoming"
         >
      <fileset dir="${dist}" includes="*.jar" />
      <fileset file="${zipfile}" />
    </ftp>
    <echo message="To upload docs, use build/upload_docs.sh" />
  </target>

  <!-- to do automatic build upload, you need the maven ant tasks jar. -->
  <!-- therefore, you must run ant as ant -lib build/lib stage.maven -->
  <macrodef name="push.maven.artifact">
    <attribute name="file" />
    <attribute name="pom" />
    <attribute name="packaging" />
    <attribute name="url" />
    <attribute name="repo.id" />
    <element name="artifact.args" implicit="true" optional="true" />
    <sequential>
      <artifact:mvn failonerror="true">
        <arg value="${maven.deploy.goal}" />
        <arg value="-Durl=@{url}" />
        <arg value="-DrepositoryId=@{repo.id}" />
        <arg value="-DpomFile=@{pom}" />
        <arg value="-Dfile=@{file}" />
        <arg value="-Dpackaging=@{packaging}" />
        <artifact.args />
        <arg value="-Pgpg" />
      </artifact:mvn>
    </sequential>
  </macrodef>

  <macrodef name="push.maven.jar">
    <attribute name="jar" />
    <attribute name="pom" />
    <attribute name="url" />
    <attribute name="repo.id" />
    <element name="artifact.args" implicit="true" optional="true" />
    <sequential>
      <echo message="Pushing JAR to Maven: @{jar} -> @{url}" />
      <push.maven.artifact file="@{jar}" pom="@{pom}" packaging="jar"
                           url="@{url}" repo.id="@{repo.id}">
      	<artifact.args />
      </push.maven.artifact>
    </sequential>
  </macrodef>

  <macrodef name="push.maven.pom">
    <attribute name="pom" />
    <attribute name="url" />
    <attribute name="repo.id" />
    <element name="artifact.args" implicit="true" optional="true" />
    <sequential>
      <echo message="Pushing POM to Maven: @{pom} -> @{url}" />
      <push.maven.artifact file="@{pom}" pom="@{pom}" packaging="pom"
                           url="@{url}" repo.id="@{repo.id}">
      	<artifact.args />
      </push.maven.artifact>
    </sequential>
  </macrodef>
	
  <macrodef name="push.junit.maven.artifact">
    <attribute name="url" />
    <attribute name="repo.id" />
    <attribute name="is.snapshot" default="true" />
    <sequential>
      <local name="m.prefix" />
      <property name="m.prefix" value="${dist}/junit-dep-${version}" />
      <local name="m.jar" />
      <property name="m.jar" value="${m.prefix}.jar" />
      <local name="m.sources.jar" />
      <property name="m.sources.jar" value="${m.prefix}-src.jar" />
      <local name="m.javadoc.jar" />
      <property name="m.javadoc.jar" value="${m.prefix}-javadoc.jar" />
      <local name="m.pom" />
      <property name="m.pom" value="${dist}/pom-junit.xml" />

      <filter token="version" value="${version}" />
      <copy 
          file="build/maven/junit-pom-template.xml" 
          tofile="${m.pom}" 
          filtering="on"
          overwrite="true"
          />

      <push.maven.jar jar="${m.jar}" pom="${m.pom}" 
                      url="@{url}" repo.id="@{repo.id}" />
      
      <if>
        <equals arg1="@{is.snapshot}" arg2="false" />
        <then>
          <push.maven.jar jar="${m.sources.jar}" pom="${m.pom}"
                          url="@{url}" repo.id="@{repo.id}">
            <arg value="-Dclassifier=sources" />
          </push.maven.jar>
          <push.maven.jar jar="${m.javadoc.jar}" pom="${m.pom}"
                          url="@{url}" repo.id="@{repo.id}">
            <arg value="-Dclassifier=javadoc" />
          </push.maven.jar>
        </then>
      </if>
    </sequential>
  </macrodef>

  <macrodef name="push.junit-dep.maven.artifact">
    <attribute name="url" />
    <attribute name="repo.id" />
    <sequential>
      <local name="m.pom" />
      <property name="m.pom" value="${dist}/pom-junit-dep.xml" />

      <filter token="version" value="${version}" />
      <copy 
          file="build/maven/junit-dep-pom-template.xml" 
          tofile="${m.pom}" 
          filtering="on"
          overwrite="true"
          />

      <push.maven.pom pom="${m.pom}" 
                      url="@{url}" repo.id="@{repo.id}" />
    </sequential>
  </macrodef>

  <target name="stage.maven" depends="all.maven.jars">
    <property name="stage.url" 
              value="https://oss.sonatype.org/service/local/staging/deploy/maven2/" />
    <property name="stage.repo.id" value="sonatype-nexus-staging" />
    
    <push.junit.maven.artifact url="${stage.url}"
                               repo.id="${stage.repo.id}" 
                               is.snapshot="false" />
    <push.junit-dep.maven.artifact url="${stage.url}"
                                   repo.id="${stage.repo.id}" />
  </target>

  <target name="snapshot.maven" depends="all.maven.jars">
    <property name="snapshot.url" 
              value="https://oss.sonatype.org/content/repositories/snapshots/" />
    <property name="snapshot.repo.id" value="sonatype-nexus-snapshots" />
    
    <push.junit.maven.artifact url="${snapshot.url}"
                               repo.id="${snapshot.repo.id}" />
    <push.junit-dep.maven.artifact url="${snapshot.url}"
                                   repo.id="${snapshot.repo.id}" />
  </target>

  <target name="print.version">
    <echo message="${version}" />
  </target>
</project><|MERGE_RESOLUTION|>--- conflicted
+++ resolved
@@ -30,15 +30,11 @@
   <property name="javadoczip" location="${dist}-javadoc.zip" />
   <property name="hamcrestlib" location="lib/hamcrest-core-1.3.jar" />
   <property name="hamcrestlibsources" location="lib/hamcrest-core-1.3-sources.jar" />
+  <property name="hamcrestsrc" location="${dist}/temp.hamcrest.source" />
   <property name="jciplib" location="lib/jcip-annotations-1.0.jar" />
   <property name="jciplibsources" location="lib/jcip-annotations-1.0-sources.jar" />
-  <property name="hamcrestsrc" location="${dist}/temp.hamcrest.source" />
-<<<<<<< HEAD
   <property name="jciplib" location="lib/jcip-annotations-1.0.jar" />
   <property name="jciplibsources" location="lib/jcip-annotations-1.0-sources.jar" />
-=======
-  <property name="jcipsrc" location="${dist}/temp.jcip.source" />
->>>>>>> c220ad7a
 
   <property name="maven.deploy.goal" value="org.apache.maven.plugins:maven-gpg-plugin:1.1:sign-and-deploy-file" />
 
@@ -138,10 +134,6 @@
     <unjar src="${hamcrestlibsources}" dest="${hamcrestsrc}" />
     <unjar src="${jciplibsources}" dest="${jcipsrc}" />
   </target>
-
-  <target name="unjar.jcip">
-    <unjar src="${jciplibsources}" dest="${jcipsrc}" />
-  </target>
   
   <target name="release-notes">
     <property name="basename" value="doc/ReleaseNotes${version-base}" />
@@ -152,11 +144,7 @@
     </exec>
   </target>
   
-<<<<<<< HEAD
   <target name="javadoc" depends="unjar.deps">
-=======
-  <target name="javadoc" depends="unjar.hamcrest, unjar.jcip">
->>>>>>> c220ad7a
     <javadoc destdir="${javadocdir}"
              author="false"
              version="false"
